--- conflicted
+++ resolved
@@ -26,11 +26,8 @@
 
 _addins = []
 
-<<<<<<< HEAD
-=======
 # TODO check what happens if two adins use framework
 
->>>>>>> bd112ffa
 
 def stop_all():
     for a in _addins:
